"""Optimizers and related classes for use with TensorGraph."""

import math

from typing import Union


class Optimizer(object):
  """An algorithm for optimizing a model.

  This is an abstract class.  Subclasses represent specific optimization algorithms.
  """

  def __init__(self, learning_rate: "Union[float, LearningRateSchedule]"):
    """This constructor should only be called by subclasses.

    Parameters
    ----------
    learning_rate: float or LearningRateSchedule
      the learning rate to use for optimization
    """
    self.learning_rate = learning_rate

  def _create_tf_optimizer(self, global_step):
    """Construct a TensorFlow optimizer.

    Parameters
    ----------
    global_step: tensor
      a tensor containing the global step index during optimization, used for learning rate decay

    Returns
    -------
    a new TensorFlow optimizer implementing the algorithm
    """
    raise NotImplementedError("Subclasses must implement this")

  def _create_pytorch_optimizer(self, params):
    """Construct a PyTorch optimizer.

    Parameters
    ----------
    params: Iterable
      the model parameters to optimize

    Returns
    -------
    a new PyTorch optimizer implementing the algorithm
    """
    raise NotImplementedError("Subclasses must implement this")


class LearningRateSchedule(object):
  """A schedule for changing the learning rate over the course of optimization.

  This is an abstract class.  Subclasses represent specific schedules.
  """

  def _create_tf_tensor(self, global_step):
    """Construct a tensor that equals the learning rate.

    Parameters
    ----------
    global_step: tensor
      a tensor containing the global step index during optimization

    Returns
    -------
    a tensor that equals the learning rate
    """
    raise NotImplementedError("Subclasses must implement this")

  def _create_pytorch_schedule(self, optimizer):
    """Construct a PyTorch learning rate scheduler.

    Parameters
    ----------
    optimizer: torch.optim.Optimizer
      the Optimizer whose learning rate will be modified

    Returns
    -------
    a PyTorch scheduler implementing the schedule
    """
    raise NotImplementedError("Subclasses must implement this")


class AdaGrad(Optimizer):
  """The AdaGrad optimization algorithm.

  Adagrad is an optimizer with parameter-specific learning rates, which are
  adapted relative to how frequently a parameter gets updated during training.
  The more updates a parameter receives, the smaller the updates. See [1]_ for
  a full reference for the algorithm.

  References
  ----------
  .. [1] Duchi, John, Elad Hazan, and Yoram Singer. "Adaptive subgradient
     methods for online learning and stochastic optimization." Journal of machine
     learning research 12.7 (2011).
  """

  def __init__(self,
               learning_rate: Union[float, LearningRateSchedule] = 0.001,
               initial_accumulator_value: float = 0.1,
               epsilon: float = 1e-07):
    """Construct an AdaGrad optimizer.
    Parameters
    ----------
    learning_rate: float or LearningRateSchedule
      the learning rate to use for optimization
    initial_accumulator_value: float
      a parameter of the AdaGrad algorithm
    epsilon: float
      a parameter of the AdaGrad algorithm

    """
    super(AdaGrad, self).__init__(learning_rate)
    self.initial_accumulator_value = initial_accumulator_value
    self.epsilon = epsilon

  def _create_tf_optimizer(self, global_step):
    import tensorflow as tf
    if isinstance(self.learning_rate, LearningRateSchedule):
      learning_rate = self.learning_rate._create_tf_tensor(global_step)
    else:
      learning_rate = self.learning_rate
    return tf.keras.optimizers.Adagrad(
        learning_rate=learning_rate,
        initial_accumulator_value=self.initial_accumulator_value,
        epsilon=self.epsilon)

  def _create_pytorch_optimizer(self, params):
    import torch
    if isinstance(self.learning_rate, LearningRateSchedule):
      lr = self.learning_rate.initial_rate
    else:
      lr = self.learning_rate
    return torch.optim.Adagrad(
        params,
        lr,
        initial_accumulator_value=self.initial_accumulator_value,
        eps=self.epsilon)


class Adam(Optimizer):
  """The Adam optimization algorithm."""

  def __init__(self,
               learning_rate: Union[float, LearningRateSchedule] = 0.001,
               beta1: float = 0.9,
               beta2: float = 0.999,
               epsilon: float = 1e-08):
    """Construct an Adam optimizer.

    Parameters
    ----------
    learning_rate: float or LearningRateSchedule
      the learning rate to use for optimization
    beta1: float
      a parameter of the Adam algorithm
    beta2: float
      a parameter of the Adam algorithm
    epsilon: float
      a parameter of the Adam algorithm
    """
    super(Adam, self).__init__(learning_rate)
    self.beta1 = beta1
    self.beta2 = beta2
    self.epsilon = epsilon

  def _create_tf_optimizer(self, global_step):
    import tensorflow as tf
    if isinstance(self.learning_rate, LearningRateSchedule):
      learning_rate = self.learning_rate._create_tf_tensor(global_step)
    else:
      learning_rate = self.learning_rate
    return tf.keras.optimizers.Adam(
        learning_rate=learning_rate,
        beta_1=self.beta1,
        beta_2=self.beta2,
        epsilon=self.epsilon)

  def _create_pytorch_optimizer(self, params):
    import torch
    if isinstance(self.learning_rate, LearningRateSchedule):
      lr = self.learning_rate.initial_rate
    else:
      lr = self.learning_rate
    return torch.optim.Adam(params, lr, (self.beta1, self.beta2), self.epsilon)


<<<<<<< HEAD
class AdamW(Optimizer):
  """The AdamW optimization algorithm.
  AdamW is a variant of Adam, with improved weight decay.
  In Adam, weight decay is implemented as: weight_decay (float, optional) – weight decay (L2 penalty) (default: 0)
  In AdamW, weight decay is implemented as: weight_decay (float, optional) – weight decay coefficient (default: 1e-2)
=======
class SparseAdam(Optimizer):
  """The Sparse Adam optimization algorithm, also known as Lazy Adam.
  Sparse Adam is suitable for sparse tensors. It handles sparse updates more efficiently. 
  It only updates moving-average accumulators for sparse variable indices that appear in the current batch, rather than updating the accumulators for all indices.
>>>>>>> eac8e476
  """

  def __init__(self,
               learning_rate: Union[float, LearningRateSchedule] = 0.001,
<<<<<<< HEAD
               weight_decay: Union[float, LearningRateSchedule] = 0.01,
               beta1: float = 0.9,
               beta2: float = 0.999,
               epsilon: float = 1e-08,
               amsgrad: bool = False):
    """Construct an AdamW optimizer.
=======
               beta1: float = 0.9,
               beta2: float = 0.999,
               epsilon: float = 1e-08):
    """Construct an Adam optimizer.
>>>>>>> eac8e476

    Parameters
    ----------
    learning_rate: float or LearningRateSchedule
      the learning rate to use for optimization
<<<<<<< HEAD
    weight_decay: float or LearningRateSchedule
      weight decay coefficient for AdamW
    beta1: float
      a parameter of the Adam algorithm
    beta2: float
      a parameter of the Adam algorithm
    epsilon: float
      a parameter of the Adam algorithm
    amsgrad: bool
      If True, will use the AMSGrad variant of AdamW (from "On the Convergence of Adam and Beyond"), else will use the original algorithm.
    """
    super(AdamW, self).__init__(learning_rate)
    self.weight_decay = weight_decay
    self.beta1 = beta1
    self.beta2 = beta2
    self.epsilon = epsilon
    self.amsgrad = amsgrad
=======
    beta1: float
      a parameter of the SparseAdam algorithm
    beta2: float
      a parameter of the SparseAdam algorithm
    epsilon: float
      a parameter of the SparseAdam algorithm
    """
    super(SparseAdam, self).__init__(learning_rate)
    self.beta1 = beta1
    self.beta2 = beta2
    self.epsilon = epsilon
>>>>>>> eac8e476

  def _create_tf_optimizer(self, global_step):
    import tensorflow as tf
    import tensorflow_addons as tfa
    if isinstance(self.learning_rate, LearningRateSchedule):
      learning_rate = self.learning_rate._create_tf_tensor(global_step)
    else:
      learning_rate = self.learning_rate
<<<<<<< HEAD
    return tfa.optimizers.AdamW(
        weight_decay=self.weight_decay,
        learning_rate=learning_rate,
        beta_1=self.beta1,
        beta_2=self.beta2,
        epsilon=self.epsilon,
        amsgrad=self.amsgrad)
=======
    return tfa.optimizers.LazyAdam(
        learning_rate=learning_rate,
        beta_1=self.beta1,
        beta_2=self.beta2,
        epsilon=self.epsilon)
>>>>>>> eac8e476

  def _create_pytorch_optimizer(self, params):
    import torch
    if isinstance(self.learning_rate, LearningRateSchedule):
      lr = self.learning_rate.initial_rate
    else:
      lr = self.learning_rate
<<<<<<< HEAD
    return torch.optim.AdamW(params, lr, (self.beta1, self.beta2), self.epsilon,
                             self.weight_decay, self.amsgrad)
=======
    return torch.optim.SparseAdam(params, lr, (self.beta1, self.beta2),
                                  self.epsilon)
>>>>>>> eac8e476


class RMSProp(Optimizer):
  """RMSProp Optimization algorithm."""

  def __init__(self,
               learning_rate: Union[float, LearningRateSchedule] = 0.001,
               momentum: float = 0.0,
               decay: float = 0.9,
               epsilon: float = 1e-10):
    """Construct an RMSProp Optimizer.

        Parameters
        ----------
        learning_rate: float or LearningRateSchedule
            the learning_rate used for optimization
        momentum: float, default 0.0
            a parameter of the RMSProp algorithm
        decay: float, default 0.9
            a parameter of the RMSProp algorithm
        epsilon: float, default 1e-10
            a parameter of the RMSProp algorithm
        """
    super(RMSProp, self).__init__(learning_rate)
    self.momentum = momentum
    self.decay = decay
    self.epsilon = epsilon

  def _create_tf_optimizer(self, global_step):
    import tensorflow as tf
    if isinstance(self.learning_rate, LearningRateSchedule):
      learning_rate = self.learning_rate._create_tf_tensor(global_step)
    else:
      learning_rate = self.learning_rate
    return tf.keras.optimizers.RMSprop(
        learning_rate=learning_rate,
        momentum=self.momentum,
        rho=self.decay,
        epsilon=self.epsilon)

  def _create_pytorch_optimizer(self, params):
    import torch
    if isinstance(self.learning_rate, LearningRateSchedule):
      lr = self.learning_rate.initial_rate
    else:
      lr = self.learning_rate
    return torch.optim.RMSprop(
        params, lr, alpha=self.decay, eps=self.epsilon, momentum=self.momentum)


class GradientDescent(Optimizer):
  """The gradient descent optimization algorithm."""

  def __init__(self, learning_rate: Union[float, LearningRateSchedule] = 0.001):
    """Construct a gradient descent optimizer.

    Parameters
    ----------
    learning_rate: float or LearningRateSchedule
      the learning rate to use for optimization
    """
    super(GradientDescent, self).__init__(learning_rate)

  def _create_tf_optimizer(self, global_step):
    import tensorflow as tf
    if isinstance(self.learning_rate, LearningRateSchedule):
      learning_rate = self.learning_rate._create_tf_tensor(global_step)
    else:
      learning_rate = self.learning_rate
    return tf.keras.optimizers.SGD(learning_rate=learning_rate)

  def _create_pytorch_optimizer(self, params):
    import torch
    if isinstance(self.learning_rate, LearningRateSchedule):
      lr = self.learning_rate.initial_rate
    else:
      lr = self.learning_rate
    return torch.optim.SGD(params, lr)


class ExponentialDecay(LearningRateSchedule):
  """A learning rate that decreases exponentially with the number of training steps."""

  def __init__(self,
               initial_rate: float,
               decay_rate: float,
               decay_steps: int,
               staircase: bool = True):
    """Create an exponentially decaying learning rate.

    The learning rate starts as initial_rate.  Every decay_steps training steps, it is multiplied by decay_rate.

    Parameters
    ----------
    initial_rate: float
      the initial learning rate
    decay_rate: float
      the base of the exponential
    decay_steps: int
      the number of training steps over which the rate decreases by decay_rate
    staircase: bool
      if True, the learning rate decreases by discrete jumps every decay_steps.
      if False, the learning rate decreases smoothly every step
    """
    self.initial_rate = initial_rate
    self.decay_rate = decay_rate
    self.decay_steps = decay_steps
    self.staircase = staircase

  def _create_tf_tensor(self, global_step):
    import tensorflow as tf
    return tf.keras.optimizers.schedules.ExponentialDecay(
        initial_learning_rate=self.initial_rate,
        decay_rate=self.decay_rate,
        decay_steps=self.decay_steps,
        staircase=self.staircase)(global_step)

  def _create_pytorch_schedule(self, optimizer):
    import torch
    if self.staircase:
      return torch.optim.lr_scheduler.StepLR(optimizer, self.decay_steps,
                                             self.decay_rate)
    return torch.optim.lr_scheduler.ExponentialLR(
        optimizer, math.pow(self.decay_rate, 1 / self.decay_steps))


class PolynomialDecay(LearningRateSchedule):
  """A learning rate that decreases from an initial value to a final value over a fixed number of training steps."""

  def __init__(self,
               initial_rate: float,
               final_rate: float,
               decay_steps: int,
               power: float = 1.0):
    """Create a smoothly decaying learning rate.

    The learning rate starts as initial_rate.  It smoothly decreases to final_rate over decay_steps training steps.
    It decays as a function of (1-step/decay_steps)**power.  Once the final rate is reached, it remains there for
    the rest of optimization.

    Parameters
    ----------
    initial_rate: float
      the initial learning rate
    final_rate: float
      the final learning rate
    decay_steps: int
      the number of training steps over which the rate decreases from initial_rate to final_rate
    power: float
      the exponent controlling the shape of the decay
    """
    self.initial_rate = initial_rate
    self.final_rate = final_rate
    self.decay_steps = decay_steps
    self.power = power

  def _create_tf_tensor(self, global_step):
    import tensorflow as tf
    return tf.keras.optimizers.schedules.PolynomialDecay(
        initial_learning_rate=self.initial_rate,
        end_learning_rate=self.final_rate,
        decay_steps=self.decay_steps,
        power=self.power)(global_step)

  def _create_pytorch_schedule(self, optimizer):

    def f(step):
      t = min(step, self.decay_steps) / self.decay_steps
      return ((self.initial_rate - self.final_rate) *
              (1 - t)**self.power) + self.final_rate

    import torch
    return torch.optim.lr_scheduler.LambdaLR(optimizer, f)


class LinearCosineDecay(LearningRateSchedule):
  """Applies linear cosine decay to the learning rate"""

  def __init__(self,
               initial_rate: float,
               decay_steps: int,
               alpha: float = 0.0,
               beta: float = 0.001,
               num_periods: float = 0.5):
    """
    Parameters
    ----------
    learning_rate : float
    initial learning rate
    decay_steps : int
    number of steps to decay over
    num_periods : number of periods in the cosine part of the decay
    """

    self.initial_rate = initial_rate
    self.decay_steps = decay_steps
    self.alpha = alpha
    self.beta = beta
    self.num_periods = num_periods

  def _create_tf_tensor(self, global_step):
    import tensorflow as tf
    return tf.compat.v1.train.linear_cosine_decay(
        learning_rate=self.initial_rate,
        global_step=global_step,
        decay_steps=self.decay_steps,
        alpha=self.alpha,
        beta=self.beta,
        num_periods=self.num_periods)

  def _create_pytorch_schedule(self, optimizer):

    def f(step):
      t = min(step, self.decay_steps) / self.decay_steps
      linear_decay = 1 - t
      cosine_decay = 0.5 * (1 + math.cos(math.pi * 2 * self.num_periods * t))
      decayed = (self.alpha + linear_decay) * cosine_decay + self.beta
      return self.initial_rate * decayed

    import torch
    return torch.optim.lr_scheduler.LambdaLR(optimizer, f)<|MERGE_RESOLUTION|>--- conflicted
+++ resolved
@@ -190,41 +190,76 @@
     return torch.optim.Adam(params, lr, (self.beta1, self.beta2), self.epsilon)
 
 
-<<<<<<< HEAD
+class SparseAdam(Optimizer):
+  """The Sparse Adam optimization algorithm, also known as Lazy Adam.
+  Sparse Adam is suitable for sparse tensors. It handles sparse updates more efficiently. 
+  It only updates moving-average accumulators for sparse variable indices that appear in the current batch, rather than updating the accumulators for all indices.
+  """
+
+  def __init__(self,
+               learning_rate: Union[float, LearningRateSchedule] = 0.001,
+               beta1: float = 0.9,
+               beta2: float = 0.999,
+               epsilon: float = 1e-08):
+    """Construct an Adam optimizer.
+    Parameters
+    ----------
+    learning_rate: float or LearningRateSchedule
+      the learning rate to use for optimization
+    beta1: float
+      a parameter of the SparseAdam algorithm
+    beta2: float
+      a parameter of the SparseAdam algorithm
+    epsilon: float
+      a parameter of the SparseAdam algorithm
+    """
+    super(SparseAdam, self).__init__(learning_rate)
+    self.beta1 = beta1
+    self.beta2 = beta2
+    self.epsilon = epsilon
+
+  def _create_tf_optimizer(self, global_step):
+    import tensorflow as tf
+    import tensorflow_addons as tfa
+    if isinstance(self.learning_rate, LearningRateSchedule):
+      learning_rate = self.learning_rate._create_tf_tensor(global_step)
+    else:
+      learning_rate = self.learning_rate
+    return tfa.optimizers.LazyAdam(
+        learning_rate=learning_rate,
+        beta_1=self.beta1,
+        beta_2=self.beta2,
+        epsilon=self.epsilon)
+
+  def _create_pytorch_optimizer(self, params):
+    import torch
+    if isinstance(self.learning_rate, LearningRateSchedule):
+      lr = self.learning_rate.initial_rate
+    else:
+      lr = self.learning_rate
+    return torch.optim.SparseAdam(params, lr, (self.beta1, self.beta2),
+                                  self.epsilon)
+
+
 class AdamW(Optimizer):
   """The AdamW optimization algorithm.
   AdamW is a variant of Adam, with improved weight decay.
   In Adam, weight decay is implemented as: weight_decay (float, optional) – weight decay (L2 penalty) (default: 0)
   In AdamW, weight decay is implemented as: weight_decay (float, optional) – weight decay coefficient (default: 1e-2)
-=======
-class SparseAdam(Optimizer):
-  """The Sparse Adam optimization algorithm, also known as Lazy Adam.
-  Sparse Adam is suitable for sparse tensors. It handles sparse updates more efficiently. 
-  It only updates moving-average accumulators for sparse variable indices that appear in the current batch, rather than updating the accumulators for all indices.
->>>>>>> eac8e476
   """
 
   def __init__(self,
                learning_rate: Union[float, LearningRateSchedule] = 0.001,
-<<<<<<< HEAD
                weight_decay: Union[float, LearningRateSchedule] = 0.01,
                beta1: float = 0.9,
                beta2: float = 0.999,
                epsilon: float = 1e-08,
                amsgrad: bool = False):
     """Construct an AdamW optimizer.
-=======
-               beta1: float = 0.9,
-               beta2: float = 0.999,
-               epsilon: float = 1e-08):
-    """Construct an Adam optimizer.
->>>>>>> eac8e476
-
     Parameters
     ----------
     learning_rate: float or LearningRateSchedule
       the learning rate to use for optimization
-<<<<<<< HEAD
     weight_decay: float or LearningRateSchedule
       weight decay coefficient for AdamW
     beta1: float
@@ -242,19 +277,6 @@
     self.beta2 = beta2
     self.epsilon = epsilon
     self.amsgrad = amsgrad
-=======
-    beta1: float
-      a parameter of the SparseAdam algorithm
-    beta2: float
-      a parameter of the SparseAdam algorithm
-    epsilon: float
-      a parameter of the SparseAdam algorithm
-    """
-    super(SparseAdam, self).__init__(learning_rate)
-    self.beta1 = beta1
-    self.beta2 = beta2
-    self.epsilon = epsilon
->>>>>>> eac8e476
 
   def _create_tf_optimizer(self, global_step):
     import tensorflow as tf
@@ -263,7 +285,6 @@
       learning_rate = self.learning_rate._create_tf_tensor(global_step)
     else:
       learning_rate = self.learning_rate
-<<<<<<< HEAD
     return tfa.optimizers.AdamW(
         weight_decay=self.weight_decay,
         learning_rate=learning_rate,
@@ -271,13 +292,6 @@
         beta_2=self.beta2,
         epsilon=self.epsilon,
         amsgrad=self.amsgrad)
-=======
-    return tfa.optimizers.LazyAdam(
-        learning_rate=learning_rate,
-        beta_1=self.beta1,
-        beta_2=self.beta2,
-        epsilon=self.epsilon)
->>>>>>> eac8e476
 
   def _create_pytorch_optimizer(self, params):
     import torch
@@ -285,13 +299,8 @@
       lr = self.learning_rate.initial_rate
     else:
       lr = self.learning_rate
-<<<<<<< HEAD
     return torch.optim.AdamW(params, lr, (self.beta1, self.beta2), self.epsilon,
                              self.weight_decay, self.amsgrad)
-=======
-    return torch.optim.SparseAdam(params, lr, (self.beta1, self.beta2),
-                                  self.epsilon)
->>>>>>> eac8e476
 
 
 class RMSProp(Optimizer):
