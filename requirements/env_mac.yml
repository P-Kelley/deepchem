--- conflicted
+++ resolved
@@ -3,12 +3,7 @@
   - conda-forge
   - bioconda
 dependencies:
-<<<<<<< HEAD
-  # - hhsuite
-  - vina
-=======
   - hhsuite
   - vina
   - pip:
-    - vina
->>>>>>> 7dddec31
+    - vina