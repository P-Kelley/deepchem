--- conflicted
+++ resolved
@@ -1,11 +1,7 @@
 channels:
   - pytorch
 dependencies:
-<<<<<<< HEAD
   - pytorch==2.1.0
-=======
-  - pytorch==1.12.*
->>>>>>> 3e0f9c53
   - pip:
     - -f https://data.pyg.org/whl/torch-1.12.0+cpu.html
     - dgl
